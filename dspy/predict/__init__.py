from .predict import Predict
from .chain_of_thought import ChainOfThought
from .multi_chain_comparison import MultiChainComparison
from .chain_of_thought_with_hint import ChainOfThoughtWithHint
from .react import ReAct
<<<<<<< HEAD
from .aggregation import majority 
=======
from .aggregation import majority
>>>>>>> 759d62ae
from .program_of_thought import ProgramOfThought
from .retry import Retry<|MERGE_RESOLUTION|>--- conflicted
+++ resolved
@@ -3,10 +3,6 @@
 from .multi_chain_comparison import MultiChainComparison
 from .chain_of_thought_with_hint import ChainOfThoughtWithHint
 from .react import ReAct
-<<<<<<< HEAD
-from .aggregation import majority 
-=======
 from .aggregation import majority
->>>>>>> 759d62ae
 from .program_of_thought import ProgramOfThought
 from .retry import Retry